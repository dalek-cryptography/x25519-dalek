// -*- mode: rust; -*-
//
// This file is part of x25519-dalek.
// Copyright (c) 2017-2021 isis lovecruft
// Copyright (c) 2019-2021 DebugSteven
// See LICENSE for licensing information.
//
// Authors:
// - isis agora lovecruft <isis@patternsinthevoid.net>
// - DebugSteven <debugsteven@gmail.com>

//! x25519 Diffie-Hellman key exchange
//!
//! This implements x25519 key exchange as specified by Mike Hamburg
//! and Adam Langley in [RFC7748](https://tools.ietf.org/html/rfc7748).

use curve25519_dalek::{
    edwards::EdwardsPoint, montgomery::MontgomeryPoint, scalar::clamp_integer, traits::IsIdentity,
};

use rand_core::CryptoRng;
use rand_core::RngCore;

#[cfg(feature = "zeroize")]
use zeroize::Zeroize;

/// A Diffie-Hellman public key, corresponding to an [`EphemeralSecret`] or
/// [`StaticSecret`] key.
///
/// We implement `Zeroize` so that downstream consumers may derive it for `Drop`
/// should they wish to erase public keys from memory.  Note that this erasure
/// (in this crate) does *not* automatically happen, but either must be derived
/// for Drop or explicitly called.
#[cfg_attr(feature = "serde", derive(serde::Serialize, serde::Deserialize))]
#[cfg_attr(feature = "zeroize", derive(Zeroize))]
#[derive(PartialEq, Eq, Hash, Copy, Clone, Debug)]
pub struct PublicKey(pub(crate) MontgomeryPoint);

impl From<[u8; 32]> for PublicKey {
    /// Given a byte array, construct a x25519 `PublicKey`.
    fn from(bytes: [u8; 32]) -> PublicKey {
        PublicKey(MontgomeryPoint(bytes))
    }
}

impl PublicKey {
    /// Convert this public key to a byte array.
    #[inline]
    pub fn to_bytes(&self) -> [u8; 32] {
        self.0.to_bytes()
    }

    /// View this public key as a byte array.
    #[inline]
    pub fn as_bytes(&self) -> &[u8; 32] {
        self.0.as_bytes()
    }
}

impl AsRef<[u8]> for PublicKey {
    /// View this public key as a byte array.
    #[inline]
    fn as_ref(&self) -> &[u8] {
        self.as_bytes()
    }
}

/// A short-lived Diffie-Hellman secret key that can only be used to compute a single
/// [`SharedSecret`].
///
/// This type is identical to the [`StaticSecret`] type, except that the
/// [`EphemeralSecret::diffie_hellman`] method consumes and then wipes the secret key, and there
/// are no serialization methods defined.  This means that [`EphemeralSecret`]s can only be
/// generated from fresh randomness where the compiler statically checks that the resulting
/// secret is used at most once.
#[cfg_attr(feature = "zeroize", derive(Zeroize))]
#[cfg_attr(feature = "zeroize", zeroize(drop))]
pub struct EphemeralSecret(pub(crate) [u8; 32]);

impl EphemeralSecret {
    /// Perform a Diffie-Hellman key agreement between `self` and
    /// `their_public` key to produce a [`SharedSecret`].
    pub fn diffie_hellman(self, their_public: &PublicKey) -> SharedSecret {
        SharedSecret(their_public.0.mul_clamped(self.0))
    }

    /// Generate a new [`EphemeralSecret`] with the supplied RNG.
    #[deprecated(
        since = "2.0.0",
        note = "Renamed to `random_from_rng`. This will be removed in 2.1.0"
    )]
    pub fn new<T: RngCore + CryptoRng>(mut csprng: T) -> Self {
<<<<<<< HEAD
        // Generate random bytes. The secret key is the clamping of this.
=======
        Self::random_from_rng(&mut csprng)
    }

    /// Generate a new [`EphemeralSecret`] with the supplied RNG.
    pub fn random_from_rng<T: RngCore + CryptoRng>(mut csprng: T) -> Self {
>>>>>>> 02a5ce20
        let mut bytes = [0u8; 32];
        csprng.fill_bytes(&mut bytes);
        EphemeralSecret(clamp_integer(bytes))
    }

    /// Generate a new [`EphemeralSecret`].
    #[cfg(feature = "getrandom")]
    pub fn random() -> Self {
        Self::random_from_rng(&mut rand_core::OsRng)
    }
}

impl<'a> From<&'a EphemeralSecret> for PublicKey {
    /// Given an x25519 [`EphemeralSecret`] key, compute its corresponding [`PublicKey`].
    fn from(secret: &'a EphemeralSecret) -> PublicKey {
        PublicKey(EdwardsPoint::mul_base_clamped(secret.0).to_montgomery())
    }
}

/// A Diffie-Hellman secret key which may be used more than once, but is
/// purposefully not serialiseable in order to discourage key-reuse.  This is
/// implemented to facilitate protocols such as Noise (e.g. Noise IK key usage,
/// etc.) and X3DH which require an "ephemeral" key to conduct the
/// Diffie-Hellman operation multiple times throughout the protocol, while the
/// protocol run at a higher level is only conducted once per key.
///
/// Similarly to [`EphemeralSecret`], this type does _not_ have serialisation
/// methods, in order to discourage long-term usage of secret key material. (For
/// long-term secret keys, see [`StaticSecret`].)
///
/// # Warning
///
/// If you're uncertain about whether you should use this, then you likely
/// should not be using this.  Our strongly recommended advice is to use
/// [`EphemeralSecret`] at all times, as that type enforces at compile-time that
/// secret keys are never reused, which can have very serious security
/// implications for many protocols.
#[cfg(feature = "reusable_secrets")]
#[cfg_attr(feature = "zeroize", derive(Zeroize))]
#[cfg_attr(feature = "zeroize", zeroize(drop))]
#[derive(Clone)]
pub struct ReusableSecret(pub(crate) [u8; 32]);

#[cfg(feature = "reusable_secrets")]
impl ReusableSecret {
    /// Perform a Diffie-Hellman key agreement between `self` and
    /// `their_public` key to produce a [`SharedSecret`].
    pub fn diffie_hellman(&self, their_public: &PublicKey) -> SharedSecret {
        SharedSecret(their_public.0.mul_clamped(self.0))
    }

    /// Generate a new [`ReusableSecret`] with the supplied RNG.
    #[deprecated(
        since = "2.0.0",
        note = "Renamed to `random_from_rng`. This will be removed in 2.1.0."
    )]
    pub fn new<T: RngCore + CryptoRng>(mut csprng: T) -> Self {
<<<<<<< HEAD
        // Generate random bytes. The secret key is the clamping of this.
=======
        Self::random_from_rng(&mut csprng)
    }

    /// Generate a new [`ReusableSecret`] with the supplied RNG.
    pub fn random_from_rng<T: RngCore + CryptoRng>(mut csprng: T) -> Self {
>>>>>>> 02a5ce20
        let mut bytes = [0u8; 32];
        csprng.fill_bytes(&mut bytes);
        ReusableSecret(clamp_integer(bytes))
    }

    /// Generate a new [`ReusableSecret`].
    #[cfg(feature = "getrandom")]
    pub fn random() -> Self {
        Self::random_from_rng(&mut rand_core::OsRng)
    }
}

#[cfg(feature = "reusable_secrets")]
impl<'a> From<&'a ReusableSecret> for PublicKey {
    /// Given an x25519 [`ReusableSecret`] key, compute its corresponding [`PublicKey`].
    fn from(secret: &'a ReusableSecret) -> PublicKey {
        PublicKey(EdwardsPoint::mul_base_clamped(secret.0).to_montgomery())
    }
}

/// A Diffie-Hellman secret key that can be used to compute multiple [`SharedSecret`]s.
///
/// This type is identical to the [`EphemeralSecret`] type, except that the
/// [`StaticSecret::diffie_hellman`] method does not consume the secret key, and the type provides
/// serialization methods to save and load key material.  This means that the secret may be used
/// multiple times (but does not *have to be*).
///
/// # Warning
///
/// If you're uncertain about whether you should use this, then you likely
/// should not be using this.  Our strongly recommended advice is to use
/// [`EphemeralSecret`] at all times, as that type enforces at compile-time that
/// secret keys are never reused, which can have very serious security
/// implications for many protocols.
#[cfg_attr(feature = "serde", derive(serde::Serialize, serde::Deserialize))]
#[cfg_attr(feature = "zeroize", derive(Zeroize))]
#[cfg_attr(feature = "zeroize", zeroize(drop))]
#[derive(Clone)]
pub struct StaticSecret([u8; 32]);

impl StaticSecret {
    /// Perform a Diffie-Hellman key agreement between `self` and
    /// `their_public` key to produce a `SharedSecret`.
    pub fn diffie_hellman(&self, their_public: &PublicKey) -> SharedSecret {
        SharedSecret(their_public.0.mul_clamped(self.0))
    }

    /// Generate a new [`StaticSecret`] with the supplied RNG.
    #[deprecated(
        since = "2.0.0",
        note = "Renamed to `random_from_rng`. This will be removed in 2.1.0"
    )]
    pub fn new<T: RngCore + CryptoRng>(mut csprng: T) -> Self {
<<<<<<< HEAD
        // Generate random bytes. The secret key is the clamping of this.
=======
        Self::random_from_rng(&mut csprng)
    }

    /// Generate a new [`StaticSecret`] with the supplied RNG.
    pub fn random_from_rng<T: RngCore + CryptoRng>(mut csprng: T) -> Self {
>>>>>>> 02a5ce20
        let mut bytes = [0u8; 32];
        csprng.fill_bytes(&mut bytes);
        StaticSecret(clamp_integer(bytes))
    }

    /// Generate a new [`StaticSecret`].
    #[cfg(feature = "getrandom")]
    pub fn random() -> Self {
        Self::random_from_rng(&mut rand_core::OsRng)
    }

    /// Extract this key's bytes for serialization.
    #[inline]
    pub fn to_bytes(&self) -> [u8; 32] {
        self.0
    }

    /// View this key as a byte array.
    #[inline]
    pub fn as_bytes(&self) -> &[u8; 32] {
        &self.0
    }
}

impl From<[u8; 32]> for StaticSecret {
    /// Load a secret key from a byte array.
    fn from(bytes: [u8; 32]) -> StaticSecret {
        StaticSecret(clamp_integer(bytes))
    }
}

impl<'a> From<&'a StaticSecret> for PublicKey {
    /// Given an x25519 [`StaticSecret`] key, compute its corresponding [`PublicKey`].
    fn from(secret: &'a StaticSecret) -> PublicKey {
        PublicKey(EdwardsPoint::mul_base_clamped(secret.0).to_montgomery())
    }
}

impl AsRef<[u8]> for StaticSecret {
    /// View this key as a byte array.
    #[inline]
    fn as_ref(&self) -> &[u8] {
        self.as_bytes()
    }
}

/// The result of a Diffie-Hellman key exchange.
///
/// Each party computes this using their [`EphemeralSecret`] or [`StaticSecret`] and their
/// counterparty's [`PublicKey`].
#[cfg_attr(feature = "zeroize", derive(Zeroize))]
#[cfg_attr(feature = "zeroize", zeroize(drop))]
pub struct SharedSecret(pub(crate) MontgomeryPoint);

impl SharedSecret {
    /// Convert this shared secret to a byte array.
    #[inline]
    pub fn to_bytes(&self) -> [u8; 32] {
        self.0.to_bytes()
    }

    /// View this shared secret key as a byte array.
    #[inline]
    pub fn as_bytes(&self) -> &[u8; 32] {
        self.0.as_bytes()
    }

    /// Ensure in constant-time that this shared secret did not result from a
    /// key exchange with non-contributory behaviour.
    ///
    /// In some more exotic protocols which need to guarantee "contributory"
    /// behaviour for both parties, that is, that each party contributed a public
    /// value which increased the security of the resulting shared secret.
    /// To take an example protocol attack where this could lead to undesirable
    /// results [from Thái "thaidn" Dương](https://vnhacker.blogspot.com/2015/09/why-not-validating-curve25519-public.html):
    ///
    /// > If Mallory replaces Alice's and Bob's public keys with zero, which is
    /// > a valid Curve25519 public key, he would be able to force the ECDH
    /// > shared value to be zero, which is the encoding of the point at infinity,
    /// > and thus get to dictate some publicly known values as the shared
    /// > keys. It still requires an active man-in-the-middle attack to pull the
    /// > trick, after which, however, not only Mallory can decode Alice's data,
    /// > but everyone too! It is also impossible for Alice and Bob to detect the
    /// > intrusion, as they still share the same keys, and can communicate with
    /// > each other as normal.
    ///
    /// The original Curve25519 specification argues that checks for
    /// non-contributory behaviour are "unnecessary for Diffie-Hellman".
    /// Whether this check is necessary for any particular given protocol is
    /// often a matter of debate, which we will not re-hash here, but simply
    /// cite some of the [relevant] [public] [discussions].
    ///
    /// # Returns
    ///
    /// Returns `true` if the key exchange was contributory (good), and `false`
    /// otherwise (can be bad for some protocols).
    ///
    /// [relevant]: https://tools.ietf.org/html/rfc7748#page-15
    /// [public]: https://vnhacker.blogspot.com/2015/09/why-not-validating-curve25519-public.html
    /// [discussions]: https://vnhacker.blogspot.com/2016/08/the-internet-of-broken-protocols.html
    #[must_use]
    pub fn was_contributory(&self) -> bool {
        !self.0.is_identity()
    }
}

impl AsRef<[u8]> for SharedSecret {
    /// View this shared secret key as a byte array.
    #[inline]
    fn as_ref(&self) -> &[u8] {
        self.as_bytes()
    }
}

/// The bare, byte-oriented x25519 function, exactly as specified in RFC7748.
///
/// This can be used with [`X25519_BASEPOINT_BYTES`] for people who
/// cannot use the better, safer, and faster ephemeral DH API.
///
/// # Example
/// ```rust
/// use rand_core::OsRng;
/// use rand_core::RngCore;
///
/// use x25519_dalek::x25519;
/// use x25519_dalek::StaticSecret;
/// use x25519_dalek::PublicKey;
///
/// // Generate Alice's key pair.
/// let alice_secret = StaticSecret::random_from_rng(&mut OsRng);
/// let alice_public = PublicKey::from(&alice_secret);
///
/// // Generate Bob's key pair.
/// let bob_secret = StaticSecret::random_from_rng(&mut OsRng);
/// let bob_public = PublicKey::from(&bob_secret);
///
/// // Alice and Bob should now exchange their public keys.
///
/// // Once they've done so, they may generate a shared secret.
/// let alice_shared = x25519(alice_secret.to_bytes(), bob_public.to_bytes());
/// let bob_shared = x25519(bob_secret.to_bytes(), alice_public.to_bytes());
///
/// assert_eq!(alice_shared, bob_shared);
/// ```
pub fn x25519(k: [u8; 32], u: [u8; 32]) -> [u8; 32] {
    MontgomeryPoint(u).mul_clamped(k).to_bytes()
}

/// The X25519 basepoint, for use with the bare, byte-oriented x25519
/// function.  This is provided for people who cannot use the typed
/// DH API for some reason.
pub const X25519_BASEPOINT_BYTES: [u8; 32] = [
    9, 0, 0, 0, 0, 0, 0, 0, 0, 0, 0, 0, 0, 0, 0, 0, 0, 0, 0, 0, 0, 0, 0, 0, 0, 0, 0, 0, 0, 0, 0, 0,
];<|MERGE_RESOLUTION|>--- conflicted
+++ resolved
@@ -90,15 +90,12 @@
         note = "Renamed to `random_from_rng`. This will be removed in 2.1.0"
     )]
     pub fn new<T: RngCore + CryptoRng>(mut csprng: T) -> Self {
-<<<<<<< HEAD
-        // Generate random bytes. The secret key is the clamping of this.
-=======
         Self::random_from_rng(&mut csprng)
     }
 
     /// Generate a new [`EphemeralSecret`] with the supplied RNG.
     pub fn random_from_rng<T: RngCore + CryptoRng>(mut csprng: T) -> Self {
->>>>>>> 02a5ce20
+        // Generate random bytes. The secret key is the clamping of this.
         let mut bytes = [0u8; 32];
         csprng.fill_bytes(&mut bytes);
         EphemeralSecret(clamp_integer(bytes))
@@ -156,15 +153,12 @@
         note = "Renamed to `random_from_rng`. This will be removed in 2.1.0."
     )]
     pub fn new<T: RngCore + CryptoRng>(mut csprng: T) -> Self {
-<<<<<<< HEAD
-        // Generate random bytes. The secret key is the clamping of this.
-=======
         Self::random_from_rng(&mut csprng)
     }
 
     /// Generate a new [`ReusableSecret`] with the supplied RNG.
     pub fn random_from_rng<T: RngCore + CryptoRng>(mut csprng: T) -> Self {
->>>>>>> 02a5ce20
+        // Generate random bytes. The secret key is the clamping of this.
         let mut bytes = [0u8; 32];
         csprng.fill_bytes(&mut bytes);
         ReusableSecret(clamp_integer(bytes))
@@ -218,15 +212,12 @@
         note = "Renamed to `random_from_rng`. This will be removed in 2.1.0"
     )]
     pub fn new<T: RngCore + CryptoRng>(mut csprng: T) -> Self {
-<<<<<<< HEAD
-        // Generate random bytes. The secret key is the clamping of this.
-=======
         Self::random_from_rng(&mut csprng)
     }
 
     /// Generate a new [`StaticSecret`] with the supplied RNG.
     pub fn random_from_rng<T: RngCore + CryptoRng>(mut csprng: T) -> Self {
->>>>>>> 02a5ce20
+        // Generate random bytes. The secret key is the clamping of this.
         let mut bytes = [0u8; 32];
         csprng.fill_bytes(&mut bytes);
         StaticSecret(clamp_integer(bytes))
