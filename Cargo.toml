--- conflicted
+++ resolved
@@ -5,12 +5,7 @@
 # - update version in README.md
 # - update html_root_url
 # - update CHANGELOG
-<<<<<<< HEAD
-version = "2.0.0-pre.0"
-=======
-# - if any changes were made to README.md, mirror them in src/lib.rs docs
-version = "1.2.0"
->>>>>>> 8224a214
+version = "2.0.0-pre.2"
 authors = [
     "Isis Lovecruft <isis@patternsinthevoid.net>",
     "DebugSteven <debugsteven@gmail.com>",
@@ -43,7 +38,7 @@
 # `serde` is renamed to `our_serde` in order to avoid a name collision between
 # importing the serde dependency and enabling the curve25519-dalek/serde feature
 our_serde = { package = "serde", version = "1", default-features = false, optional = true, features = ["derive"] }
-zeroize = { version = "=1.3", default-features = false, features = ["zeroize_derive"] }
+zeroize = { version = "1", default-features = false, features = ["zeroize_derive"] }
 
 [dev-dependencies]
 bincode = "1"
